import time as ttime
from ophyd.areadetector import (PerkinElmerDetector, ImagePlugin,
                                TIFFPlugin, HDF5Plugin,
                                ProcessPlugin, ROIPlugin)
from ophyd.device import BlueskyInterface
from ophyd.areadetector.trigger_mixins import SingleTrigger, MultiTrigger
from ophyd.areadetector.filestore_mixins import (FileStoreIterativeWrite,
                                                 FileStoreHDF5IterativeWrite,
                                                 FileStoreTIFFSquashing,
                                                 FileStoreTIFF)
from ophyd import Signal, EpicsSignal, EpicsSignalRO # Tim test
from ophyd import Component as C, Device, DeviceStatus
from ophyd import StatusBase

from nslsii.ad33 import StatsPluginV33

# from shutter import sh1

#shctl1 = EpicsSignal('XF:28IDC-ES:1{Det:PE1}cam1:ShutterMode', name='shctl1')
#shctl1 = EpicsMotor('XF:28IDC-ES:1{Sh2:Exp-Ax:5}Mtr', name='shctl1')

# monkey patch for trailing slash problem
def _ensure_trailing_slash(path):
    """
    'a/b/c' -> 'a/b/c/'
    EPICS adds the trailing slash itself if we do not, so in order for the
    setpoint filepath to match the readback filepath, we need to add the
    trailing slash ourselves.
    """
    newpath = os.path.join(path, '')
    if newpath[0] != '/' and newpath[-1] == '/':
        # make it a windows slash
        newpath = newpath[:-1]
    return newpath

ophyd.areadetector.filestore_mixins._ensure_trailing_slash = _ensure_trailing_slash


class PDFShutter(Device):
    cmd = C(EpicsSignal, 'Cmd-Cmd')
    close_sts = C(EpicsSignalRO, 'Sw:Cls1-Sts')
    open_sts = C(EpicsSignalRO, 'Sw:Opn1-Sts')

    def __init__(self, *args, **kwargs):
        super().__init__(*args, **kwargs)
        self._st = None
        self._target = None
        self.close_sts.subscribe(self._watcher_close,
                                 self.close_sts.SUB_VALUE)

        self.open_sts.subscribe(self._watcher_open,
                                self.open_sts.SUB_VALUE)

    def set(self, value, *, wait=False, **kwargs):
        if value not in ('Open', 'Close'):
            raise ValueError(
                "must be 'Open' or 'Close', not {!r}".format(value))
        if wait:
            raise RuntimeError()
        if self._st is not None:
            raise RuntimeError()
        self._target = value
        self._st = st = DeviceStatus(self, timeout=None)
        self.cmd.put(value)

        return st

    def _watcher_open(self, *, old_value=None, value=None, **kwargs):
        print("in open watcher", old_value, value)
        if self._target != 'Open':
            return
        if self._st is None:
            return

        if new_value:
            self._st._finished()
            self._target = None
            self._st = None
        print("in open watcher")

    def _watcher_close(self, *, old_value=None, value=None, **kwargs):
        print("in close watcher", old_value, value)
        if self._target != 'Close':
            return

        if self._st is None:
            return

        if new_value:
            self._st._finished()
            self._target = None
            self._st = None

        pass


class SavedImageSignal(Signal):
    def __init__(self, *args, **kwargs):
        super().__init__(*args, **kwargs)
        self.stashed_datakey = {}

    def describe(self):
        ret = super().describe()
        ret[self.name].update(self.stashed_datakey)
        return ret


def take_dark(cam, light_field, dark_field_name):
    # close shutter

    # take the dark frame
    cam.stage()
    st = cam.trigger()
    while not st.done:
        ttime.sleep(.1)
    ret = cam.read()
    desc = cam.describe()
    cam.unstage()

    # save the df uid
    df = ret[light_field]
    df_sig = getattr(cam, dark_field_name)
    df_sig.put(**df)
    # save the darkfrom description
    df_sig.stashed_datakey = desc[light_field]




class XPDTIFFPlugin(TIFFPlugin, FileStoreTIFFSquashing,
                    FileStoreIterativeWrite):
    pass


class XPDHDF5Plugin(HDF5Plugin, FileStoreHDF5IterativeWrite):
    pass


class XPDPerkinElmer(PerkinElmerDetector):
    image = C(ImagePlugin, 'image1:')
    _default_configuration_attrs = (
        PerkinElmerDetector._default_configuration_attrs +
        ('images_per_set', 'number_of_sets'))

    tiff = C(XPDTIFFPlugin, 'TIFF1:', #- MA
             #write_path_template='Z:/data/pe1_data/%Y/%m/%d', #- DO
             write_path_template='Z:\\data\\pe1_data\\%Y\\%m\\%d\\', #- DO
             #write_path_template='Z:/img/%Y/%m/%d/', #- MA
             #read_path_template='/SHARE/img/%Y/%m/%d/', #- MA
             read_path_template='/nsls2/xf28id1/data/pe1_data/%Y/%m/%d/', #- DO
             root='/nsls2/xf28id1/data/pe1_data/', #-DO
             #root='/SHARE/img/', #-MA
             cam_name='cam',  # used to configure "tiff squashing" #-MA
             proc_name='proc',  # ditto #-MA
             read_attrs=[]) #- MA  
    # hdf5 = C(XPDHDF5Plugin, 'HDF1:',
    #          write_path_template='G:/pe1_data/%Y/%m/%d/',
    #          read_path_template='/direct/XF28ID2/pe1_data/%Y/%m/%d/',
    #          root='/direct/XF28ID2/', reg=db.reg)

    proc = C(ProcessPlugin, 'Proc1:')

    # These attributes together replace `num_images`. They control
    # summing images before they are stored by the detector (a.k.a. "tiff
    # squashing").
    detector_type = C(Signal, value='Perkin', kind='config')
    images_per_set = C(Signal, value=1, add_prefix=())
    number_of_sets = C(Signal, value=1, add_prefix=())

    stats1 = C(StatsPluginV33, 'Stats1:')
    stats2 = C(StatsPluginV33, 'Stats2:')
    stats3 = C(StatsPluginV33, 'Stats3:')
    stats4 = C(StatsPluginV33, 'Stats4:')
    stats5 = C(StatsPluginV33, 'Stats5:')

    roi1 = C(ROIPlugin, 'ROI1:')
    roi2 = C(ROIPlugin, 'ROI2:')
    roi3 = C(ROIPlugin, 'ROI3:')
    roi4 = C(ROIPlugin, 'ROI4:')

    # dark_image = C(SavedImageSignal, None)

    def __init__(self, *args, **kwargs):
        super().__init__(*args, **kwargs)
        self.stage_sigs.update([(self.cam.trigger_mode, 'Internal'),
                               ])

class XPDPerkinElmer1(XPDPerkinElmer):
    tiff = C(XPDTIFFPlugin, 'TIFF1:', #- MA
             #write_path_template='Z:/data/pe1_data/%Y/%m/%d', #- DO
             write_path_template='Z:\\data\\pe1_data\\%Y\\%m\\%d\\', #- DO
             #write_path_template='Z:/img/%Y/%m/%d/', #- MA
             #read_path_template='/SHARE/img/%Y/%m/%d/', #- MA
             read_path_template='/nsls2/xf28id1/data/pe1_data/%Y/%m/%d/', #- DO
             root='/nsls2/xf28id1/data/pe1_data/', #-DO
             #root='/SHARE/img/', #-MA
             cam_name='cam',  # used to configure "tiff squashing" #-MA
             proc_name='proc',  # ditto #-MA
             read_attrs=[], #- MA
    #tiff = C(XPDTIFFPlugin, 'TIFF1:',
             #write_path_template='/home/xf28id1/Documents/Milinda/PE1Data',
             #read_path_template='/SHARE/img/%Y/%m/%d/',
             #root='/SHARE/img/',
             #cam_name='cam',  # used to configure "tiff squashing"
             #proc_name='proc',  # ditto
             #read_attrs=[],

             # TODO: switch to this configuration using GPFS later
             # once G:\ drive is mounted to the Windows IOC
             # (a new Windows 10 machine in the rack upstairs)
             # write_path_template='G:\\img\\%Y\\%m\\%d\\',
             # read_path_template='/nsls2/xf28id1/data/pe1_data/%Y/%m/%d/',
             # root='/nsls2/xf28id1/data/pe1_data',
             )

class XPDPerkinElmer2(XPDPerkinElmer):
    tiff = C(XPDTIFFPlugin, 'TIFF1:', #- MA
             #write_path_template='Z:/data/pe2_data/%Y/%m/%d', #- DO
             write_path_template='Z:\\data\\pe2_data\\%Y\\%m\\%d\\', #- DO
             #write_path_template='Z:/img/%Y/%m/%d/', #- MA
             #read_path_template='/SHARE/img/%Y/%m/%d/', #- MA
             read_path_template='/nsls2/xf28id1/data/pe2_data/%Y/%m/%d/', #- DO
             root='/nsls2/xf28id1/data/pe2_data/', #-DO
             #root='/SHARE/img/', #-MA
             cam_name='cam',  # used to configure "tiff squashing" #-MA
             proc_name='proc',  # ditto #-MA
             read_attrs=[], #- MA
    #tiff = C(XPDTIFFPlugin, 'TIFF1:',
             #write_path_template='/home/xf28id1/Documents/Milinda/PE1Data',
             #read_path_template='/SHARE/img/%Y/%m/%d/',
             #root='/SHARE/img/',
             #cam_name='cam',  # used to configure "tiff squashing"
             #proc_name='proc',  # ditto
             #read_attrs=[],

             # TODO: switch to this configuration using GPFS later
             # once G:\ drive is mounted to the Windows IOC
             # (a new Windows 10 machine in the rack upstairs)
             # write_path_template='G:\\img\\%Y\\%m\\%d\\',
             # read_path_template='/nsls2/xf28id1/data/pe2_data/%Y/%m/%d/',
             # root='/nsls2/xf28id1/data/pe1_data',
             )


class ContinuousAcquisitionTrigger(BlueskyInterface):
    """
    This trigger mixin class records images when it is triggered.

    It expects the detector to *already* be acquiring, continously.
    """
    def __init__(self, *args, plugin_name=None, image_name=None, **kwargs):
        if plugin_name is None:
            raise ValueError("plugin name is a required keyword argument")
        super().__init__(*args, **kwargs)
        self._plugin = getattr(self, plugin_name)
        if image_name is None:
            image_name = '_'.join([self.name, 'image'])
        self._plugin.stage_sigs[self._plugin.auto_save] = 'No'
        self.cam.stage_sigs[self.cam.image_mode] = 'Continuous'
        self._plugin.stage_sigs[self._plugin.file_write_mode] = 'Capture'
        self._image_name = image_name
        self._status = None
        self._num_captured_signal = self._plugin.num_captured
        self._num_captured_signal.subscribe(self._num_captured_changed)
        self._save_started = False

    def stage(self):
        if self.cam.acquire.get() != 1:
             ##foolishly added by DO
             try:
                self.cam.acquire.put(1)
                print ("The detector wasn't properly acquiring :(")
                time.sleep(1)
                print ("Don't worry, I probably fixed it for you!")
             except:
                 raise RuntimeError("The ContinuousAcuqisitionTrigger expects "
                                    "the detector to already be acquiring."
                                    "I was unable to fix it, please restart the ui.") #new line, DO
             #old style, simple runtime error (no rescue attempt)
             #raise RuntimeError("The ContinuousAcuqisitionTrigger expects "
             #                   "the detector to already be acquiring.")
             
        #if we get this far, we can now stage the detector. 
        super().stage()
        
        # put logic to look up proper dark frame
        # die if none is found

    def trigger(self):
        "Trigger one acquisition."
        if not self._staged:
            raise RuntimeError("This detector is not ready to trigger."
                               "Call the stage() method before triggering.")
        self._save_started = False
        self._status = DeviceStatus(self)
        self._desired_number_of_sets = self.number_of_sets.get()
        self._plugin.num_capture.put(self._desired_number_of_sets)
        self.dispatch(self._image_name, ttime.time())
        # reset the proc buffer, this needs to be generalized
        self.proc.reset_filter.put(1)
        self._plugin.capture.put(1)  # Now the TIFF plugin is capturing.
        return self._status

    def _num_captured_changed(self, value=None, old_value=None, **kwargs):
        "This is called when the 'acquire' signal changes."
        if self._status is None:
            return
        if value == self._desired_number_of_sets:
            # This is run on a thread, so exceptions might pass silently.
            # Print and reraise so they are at least noticed.
            try:
                self.tiff.write_file.put(1)
            except Exception as e:
                print(e)
                raise
            self._save_started = True
        if value == 0 and self._save_started:
            self._status._finished()
            self._status = None
            self._save_started = False



class PerkinElmerContinuous1(ContinuousAcquisitionTrigger, XPDPerkinElmer1):
    pass


class PerkinElmerStandard1(SingleTrigger, XPDPerkinElmer1):
    pass


class PerkinElmerMulti1(MultiTrigger, XPDPerkinElmer1):
    shutter = C(EpicsSignal, 'XF:28IDC-ES:1{Sh:Exp}Cmd-Cmd')

class PerkinElmerContinuous2(ContinuousAcquisitionTrigger, XPDPerkinElmer):
    pass


class PerkinElmerStandard2(SingleTrigger, XPDPerkinElmer2):
    pass


class PerkinElmerMulti2(MultiTrigger, XPDPerkinElmer2):
    shutter = C(EpicsSignal, 'XF:28IDC-ES:1{Sh:Exp}Cmd-Cmd')


pe1 = PerkinElmerStandard1('XF:28ID1-ES{Det:PE1}', name='pe1', read_attrs=['tiff'])
#pe1.stage_sigs.pop('cam.acquire')
pe2 = PerkinElmerStandard2('XF:28ID1-ES{Det:PE2}', name='pe2', read_attrs=['tiff'])

#pe1m = PerkinElmerMulti1('XF:28IDC-ES:1{Det:PE1}', name='pe1', read_attrs=['tiff'],
                        #trigger_cycle=[[('image', {shctl1: 1}),
                                        #('dark_image', {shctl1: 0})]])

pe1c = PerkinElmerContinuous1('XF:28ID1-ES{Det:PE1}', name='pe1c',
                             read_attrs=['tiff', 'stats1.total'],
                             plugin_name='tiff')
pe2c = PerkinElmerContinuous2('XF:28ID1-ES{Det:PE2}', name='pe2c',
                             read_attrs=['tiff', 'stats1.total'],
                             plugin_name='tiff')

<<<<<<< HEAD

=======
pe1c.detector_type.kind='config'
pe1.detector_type.kind='config'
>>>>>>> 86e1b4f0
import time
class CachedDetector:
    '''
        This is a dark image detector. It doesn't do anything.
        This detector does not support a hierarchy of devices!

    '''
    def __init__(self, det, attrs, expire_time):
        '''
            Initialize the detector det.
            det : the detector
            attrs : the attrs to read from
            expire_time : the expiration time
        '''
        self._det = det
        self._attrs = attrs
        self._expire_time = expire_time
        self._read_cache = dict()
        self._current_read = None

    def trigger(self):
        '''
            Trigger the detector.
            Checks the cache and time
        '''
        # check the cache
        attr_vals = (obj.get() for obj in self._attrs)
        self._cur_attr_vals = attr_vals

        read_val = self._read_cache.get(attr_vals, None)
        if read_val is None:
            self._det.trigger()
            new_val = self._det.read()
            self._read_cache[attr_vals] = {'time': time.time(),
                                            'data':  new_val}
        # trigger etc need to finish later
        data = self._read_cache[attr_vals]
        if np.abs(data['time']-time.time()) . self._expire_time:
            self._det.trigger()
            new_val = self._det.read()
            self._read_cache[attr_vals] = {'time': time.time(),
                                            'data':  new_val}


    def read(self):
        return self._read_cache[self_cur_attr_vals]['data']


    # TODO: maybe check if det is staged
    def stage(self):
        pass

    def unstage(self):
        pass

# some defaults, as an example of how to use this
# pe1.configure(dict(images_per_set=6, number_of_sets=10))
<|MERGE_RESOLUTION|>--- conflicted
+++ resolved
@@ -359,12 +359,9 @@
                              read_attrs=['tiff', 'stats1.total'],
                              plugin_name='tiff')
 
-<<<<<<< HEAD
-
-=======
 pe1c.detector_type.kind='config'
 pe1.detector_type.kind='config'
->>>>>>> 86e1b4f0
+
 import time
 class CachedDetector:
     '''
